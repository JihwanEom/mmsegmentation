# Copyright (c) 2020-2021 The MMSegmentation Authors
# SPDX-License-Identifier: Apache-2.0
#
# Copyright (C) 2021 Intel Corporation
# SPDX-License-Identifier: Apache-2.0
#

import random
import warnings
import os.path as osp

import numpy as np
import torch
<<<<<<< HEAD
from mmcv.runner import HOOKS, build_optimizer, build_runner
from mmcv.utils import build_from_cfg

from mmseg.core import (
    CustomOptimizerHook,
    DistEvalHook,
    DistEvalPlusBeforeRunHook,
    EvalHook,
    EvalPlusBeforeRunHook,
    IterBasedEMAHook,
    load_checkpoint,
)
from mmseg.datasets import build_dataloader, build_dataset
=======
import mmcv
import torch.nn as nn
from mmcv.parallel import MMDataParallel, MMDistributedDataParallel
from mmcv.runner import HOOKS, build_optimizer, build_runner
from mmcv.utils import build_from_cfg

from mmseg.core import DistEvalHook, EvalHook, CustomOptimizerHook, load_checkpoint, IterBasedEMAHook
from mmseg.datasets import build_dataloader, build_dataset, RepeatDataset
>>>>>>> c2311a0a
from mmseg.utils import get_root_logger
from mmseg.utils import prepare_mmseg_model_for_execution
from mmseg.models import build_params_manager
<<<<<<< HEAD
from mmseg.integration.nncf import wrap_nncf_model
from mmseg.integration.nncf import is_accuracy_aware_training_set
from mmseg.apis.fake_input import get_fake_input
from mmseg.integration.nncf import CompressionHook
from mmseg.integration.nncf import CheckpointHookBeforeTraining
=======
from mmseg.models.losses import MarginCalibrationLoss
>>>>>>> c2311a0a


def set_random_seed(seed, deterministic=False):
    """Set random seed.

    Args:
        seed (int): Seed to be used.
        deterministic (bool): Whether to set the deterministic option for
            CUDNN backend, i.e., set `torch.backends.cudnn.deterministic`
            to True and `torch.backends.cudnn.benchmark` to False.
            Default: False.
    """

    random.seed(seed)
    np.random.seed(seed)
    torch.manual_seed(seed)
    torch.cuda.manual_seed_all(seed)

    if deterministic:
        torch.backends.cudnn.deterministic = True
        torch.backends.cudnn.benchmark = False

def build_val_dataloader(cfg, distributed):
    val_dataset = build_dataset(cfg.data.val, dict(test_mode=True))
    val_dataloader = build_dataloader(
        val_dataset,
        samples_per_gpu=1,
        workers_per_gpu=cfg.data.workers_per_gpu,
        dist=distributed,
        shuffle=False
    )
    return val_dataloader

def needed_collect_dataset_stat(cfg):
    for head_type in ['decode_head', 'auxiliary_head']:
        if not hasattr(cfg.model, head_type):
            continue

        heads = cfg.model[head_type]
        if not isinstance(heads, (tuple, list)):
            heads = [heads]

        for head in heads:
            losses = head.loss_decode
            if not isinstance(losses, (tuple, list)):
                losses = [losses]
        
            for loss in losses:
                if loss.type == 'MarginCalibrationLoss':
                    return True

    return False


def set_dataset_stat(model, dataset_stat):
    for head_type in ['decode_head', 'auxiliary_head']:
        heads = getattr(model, head_type)
        if heads is None:
            continue

        if not isinstance(heads, nn.ModuleList):
            heads = [heads]
        
        for head in heads:
            for loss in head.loss_modules:
                if not isinstance(loss, MarginCalibrationLoss):
                    continue

                loss.set_margins(dataset_stat)


def collect_dataset_stat(dataset, tau=10.0, upsilon=1.0):
    # Source code: https://github.com/yutao1008/margin_calibration

    if isinstance(dataset, RepeatDataset):
        dataset = dataset.dataset
    
    num_classes = len(dataset.CLASSES)
    z = np.zeros((num_classes,))

    for item_id in range(len(dataset)):
        ann_info = dataset.get_ann_info(item_id)
        seg_map_file = osp.join(dataset.ann_dir, ann_info['seg_map'])
        gt_seg_map = mmcv.imread(seg_map_file, flag='unchanged', backend='pillow')
        if dataset.reduce_zero_label:
            assert dataset.ignore_index == 255
            gt_seg_map[gt_seg_map == 0] = 255
            gt_seg_map = gt_seg_map - 1
            gt_seg_map[gt_seg_map == 254] = 255

        mask = gt_seg_map != dataset.ignore_index
        labels = gt_seg_map[mask].astype(np.uint8)
        count_l = np.bincount(labels, minlength=num_classes)
        z += count_l
    
    n_pixels = np.sum(z)
    
    rho_i0s, rho_0is = [], []
    for pixels in z:
        cls_prob = pixels / n_pixels
        bg_pixels = n_pixels - pixels
        rho_0i = tau * bg_pixels**0.5 / pixels
        rho_i0 = rho_0i * cls_prob * pixels**0.5 / (upsilon*bg_pixels - cls_prob * bg_pixels**0.5)
        rho_i0s.append(rho_i0)
        rho_0is.append(rho_0i)
    
    return np.array([rho_i0s,rho_0is])


def train_segmentor(model,
                    dataset,
                    cfg,
                    distributed=False,
                    validate=False,
                    timestamp=None,
                    meta=None,
                    compression_ctrl=None,
                    val_dataloader=None):
    """Launch segmentor training."""
    logger = get_root_logger(cfg.log_level)

    # prepare data loaders
    dataset = dataset if isinstance(dataset, (list, tuple)) else [dataset]
    data_loaders = [
        build_dataloader(
            ds,
            cfg.data.samples_per_gpu,
            cfg.data.workers_per_gpu,
            # cfg.gpus will be ignored if distributed
            len(cfg.gpu_ids),
            dist=distributed,
            seed=cfg.seed,
            drop_last=True)
        for ds in dataset
    ]

<<<<<<< HEAD
    if validate and not val_dataloader:
        val_dataloader = build_val_dataloader(cfg, distributed)

    # nncf model wrapper
    nncf_enable_compression = 'nncf_config' in cfg
    nncf_config = cfg.get('nncf_config', {})
    nncf_is_acc_aware_training_set = is_accuracy_aware_training_set(nncf_config)

    if not compression_ctrl and nncf_enable_compression:
        dataloader_for_init = data_loaders[0]
        compression_ctrl, model = wrap_nncf_model(model,
                                                  cfg,
                                                  distributed=distributed,
                                                  val_dataloader=val_dataloader,
                                                  dataloader_for_init=dataloader_for_init,
                                                  get_fake_input_func=get_fake_input,
                                                  is_accuracy_aware=nncf_is_acc_aware_training_set)

    model = prepare_mmseg_model_for_execution(model, cfg, distributed)
=======
    if needed_collect_dataset_stat(cfg):
        dataset_stat = collect_dataset_stat(dataset[0])
        set_dataset_stat(model, dataset_stat)

    if torch.cuda.is_available():
        # put model on gpus
        if distributed:
            find_unused_parameters = cfg.get('find_unused_parameters', False)
            # Sets the `find_unused_parameters` parameter in
            # torch.nn.parallel.DistributedDataParallel
            model = MMDistributedDataParallel(
                model.cuda(),
                device_ids=[torch.cuda.current_device()],
                broadcast_buffers=False,
                find_unused_parameters=find_unused_parameters
            )
        else:
            model = MMDataParallel(
                model.cuda(cfg.gpu_ids[0]),
                device_ids=cfg.gpu_ids
            )
    else:
        model = MMDataCPU(model)
>>>>>>> c2311a0a

    # build runner
    optimizer = build_optimizer(model, cfg.optimizer)

    # build runner
    if cfg.get('runner') is None:
        cfg.runner = {'type': 'IterBasedRunner', 'max_iters': cfg.total_iters}
        warnings.warn(
            'config is now expected to have a `runner` section, '
            'please set `runner` in your config.', UserWarning
        )

    if nncf_is_acc_aware_training_set:
        # Prepare runner for Accuracy Aware
        cfg.runner = {
            'type': 'AccuracyAwareRunner',
            'target_metric_name': nncf_config['target_metric_name']
        }

    runner = build_runner(
        cfg.runner,
        default_args=dict(
            model=model,
            batch_processor=None,
            optimizer=optimizer,
            work_dir=cfg.work_dir,
            logger=logger,
            meta=meta
        )
    )

    # prepare optimizer config
    if 'type' not in cfg.optimizer_config:
        optimizer_config = CustomOptimizerHook(**cfg.optimizer_config)
    else:
        optimizer_config = cfg.optimizer_config

    # register EMA hook
    ema_cfg = cfg.get('ema_config', None)
    if ema_cfg:
        runner.register_hook(IterBasedEMAHook(**ema_cfg))

    # register training hooks
    runner.register_training_hooks(
        cfg.lr_config,
        optimizer_config,
        cfg.checkpoint_config,
        cfg.log_config,
        cfg.get('momentum_config', None)
    )

    # register parameters manager hook
    params_manager_cfg = cfg.get('params_config', None)
    if params_manager_cfg is not None:
        runner.register_hook(build_params_manager(params_manager_cfg))

    # an ugly workaround to make the .log and .log.json filenames the same
    runner.timestamp = timestamp

    # register eval hooks
    if validate:
        eval_cfg = cfg.get('evaluation', {})
        eval_cfg['by_epoch'] = cfg.runner['type'] != 'IterBasedRunner'
        eval_hook = DistEvalHook if distributed else EvalHook
        if nncf_enable_compression:
            # disable saving best snapshot, because it works incorrectly for NNCF,
            # best metric can be reached on not target compression rate.
            eval_cfg.pop('save_best')
            # enable evaluation after initialization of compressed model,
            # target accuracy can be reached without fine-tuning model
            eval_hook = DistEvalPlusBeforeRunHook if distributed else EvalPlusBeforeRunHook
        runner.register_hook(eval_hook(val_dataloader, **eval_cfg))

    # Add integration hooks for NNCF
    if nncf_enable_compression:
        runner.register_hook(CompressionHook(compression_ctrl=compression_ctrl))
        runner.register_hook(CheckpointHookBeforeTraining())

    # user-defined hooks
    if cfg.get('custom_hooks', None):
        custom_hooks = cfg.custom_hooks
        assert isinstance(custom_hooks, list), f'custom_hooks expect list type, but got ' \
                                               f'{type(custom_hooks)}'
        for hook_cfg in cfg.custom_hooks:
            assert isinstance(hook_cfg, dict), f'Each item in custom_hooks expects dict type, but got ' \
                                               f'{type(hook_cfg)}'

            hook_cfg = hook_cfg.copy()
            priority = hook_cfg.pop('priority', 'NORMAL')
            hook = build_from_cfg(hook_cfg, HOOKS)
            runner.register_hook(hook, priority=priority)

    # load weights
    if cfg.resume_from:
        runner.resume(cfg.resume_from)
    elif cfg.load_from:
        load_checkpoint(
            model, cfg.load_from,
            logger=logger,
            force_matching=True,
            show_converted=True,
            ignore_keys=cfg.get('ignore_keys', None)
        )

    # run training
    if nncf_is_acc_aware_training_set:
        def configure_optimizers_fn():
            optimizer = build_optimizer(runner.model, cfg.optimizer)
            return optimizer, None

        runner.run(
            data_loaders,
            cfg.workflow,
            compression_ctrl=compression_ctrl,
            configure_optimizers_fn=configure_optimizers_fn,
            nncf_config=nncf_config
        )
    else:
        runner.run(data_loaders, cfg.workflow, compression_ctrl=compression_ctrl)<|MERGE_RESOLUTION|>--- conflicted
+++ resolved
@@ -11,7 +11,6 @@
 
 import numpy as np
 import torch
-<<<<<<< HEAD
 from mmcv.runner import HOOKS, build_optimizer, build_runner
 from mmcv.utils import build_from_cfg
 
@@ -25,28 +24,15 @@
     load_checkpoint,
 )
 from mmseg.datasets import build_dataloader, build_dataset
-=======
-import mmcv
-import torch.nn as nn
-from mmcv.parallel import MMDataParallel, MMDistributedDataParallel
-from mmcv.runner import HOOKS, build_optimizer, build_runner
-from mmcv.utils import build_from_cfg
-
-from mmseg.core import DistEvalHook, EvalHook, CustomOptimizerHook, load_checkpoint, IterBasedEMAHook
-from mmseg.datasets import build_dataloader, build_dataset, RepeatDataset
->>>>>>> c2311a0a
 from mmseg.utils import get_root_logger
 from mmseg.utils import prepare_mmseg_model_for_execution
 from mmseg.models import build_params_manager
-<<<<<<< HEAD
+from mmseg.models.losses import MarginCalibrationLoss
 from mmseg.integration.nncf import wrap_nncf_model
 from mmseg.integration.nncf import is_accuracy_aware_training_set
 from mmseg.apis.fake_input import get_fake_input
 from mmseg.integration.nncf import CompressionHook
 from mmseg.integration.nncf import CheckpointHookBeforeTraining
-=======
-from mmseg.models.losses import MarginCalibrationLoss
->>>>>>> c2311a0a
 
 
 def set_random_seed(seed, deterministic=False):
@@ -183,7 +169,10 @@
         for ds in dataset
     ]
 
-<<<<<<< HEAD
+    if needed_collect_dataset_stat(cfg):
+        dataset_stat = collect_dataset_stat(dataset[0])
+        set_dataset_stat(model, dataset_stat)
+
     if validate and not val_dataloader:
         val_dataloader = build_val_dataloader(cfg, distributed)
 
@@ -203,31 +192,6 @@
                                                   is_accuracy_aware=nncf_is_acc_aware_training_set)
 
     model = prepare_mmseg_model_for_execution(model, cfg, distributed)
-=======
-    if needed_collect_dataset_stat(cfg):
-        dataset_stat = collect_dataset_stat(dataset[0])
-        set_dataset_stat(model, dataset_stat)
-
-    if torch.cuda.is_available():
-        # put model on gpus
-        if distributed:
-            find_unused_parameters = cfg.get('find_unused_parameters', False)
-            # Sets the `find_unused_parameters` parameter in
-            # torch.nn.parallel.DistributedDataParallel
-            model = MMDistributedDataParallel(
-                model.cuda(),
-                device_ids=[torch.cuda.current_device()],
-                broadcast_buffers=False,
-                find_unused_parameters=find_unused_parameters
-            )
-        else:
-            model = MMDataParallel(
-                model.cuda(cfg.gpu_ids[0]),
-                device_ids=cfg.gpu_ids
-            )
-    else:
-        model = MMDataCPU(model)
->>>>>>> c2311a0a
 
     # build runner
     optimizer = build_optimizer(model, cfg.optimizer)
