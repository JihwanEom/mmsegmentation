--- conflicted
+++ resolved
@@ -14,10 +14,7 @@
 
 import attr
 import logging
-<<<<<<< HEAD
 import inspect
-=======
->>>>>>> 3ab784ef
 import json
 import os
 from shutil import copyfile, copytree
