--- conflicted
+++ resolved
@@ -1,4 +1,3 @@
-<<<<<<< HEAD
 # Copyright (c) 2020-2021 The MMSegmentation Authors
 # SPDX-License-Identifier: Apache-2.0
 #
@@ -6,9 +5,8 @@
 # SPDX-License-Identifier: Apache-2.0
 #
 
-=======
+
 from .aggregator import IterativeAggregator, IterativeConcatAggregator
->>>>>>> c2311a0a
 from .drop import DropPath
 from .inverted_residual import InvertedResidual, InvertedResidualV3
 from .make_divisible import make_divisible
